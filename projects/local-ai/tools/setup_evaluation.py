#!/usr/bin/env python3.11
"""
Setup script for model evaluation suite.
This tool helps evaluate and compare different models across various metrics.
"""

import argparse
import json
import os
import subprocess
import sys
from pathlib import Path
from common import setup_env  # Import the common setup_env function

def check_requirements():
    """Check if required packages are installed."""
    required = ['torch', 'evaluate', 'nltk', 'rouge-score', 'sacrebleu', 'python-dotenv', 'pandas']
    missing = []

    for package in required:
        try:
            __import__(package)
        except ImportError:
            missing.append(package)

    if missing:
        print(f"Installing missing packages: {', '.join(missing)}")
        subprocess.check_call([sys.executable, "-m", "pip", "install"] + missing)

<<<<<<< HEAD
def setup_env_evaluation():
    """Setup environment for evaluation."""
    env_string = """# Evaluation Settings
=======
def setup_env():
    """Setup environment configuration."""
    env_path = Path(".env")

    if not env_path.exists():
        print("Creating .env file...")
        with open(env_path, "w") as f:
            f.write("""# Evaluation Settings
>>>>>>> 823f4ef1
MODELS=["codellama", "llama2", "mistral"]
EVAL_DATA_PATH=./data/evaluation
RESULTS_PATH=./data/results
METRICS=["rouge", "bleu", "exact_match", "semantic_sim"]
BATCH_SIZE=4
NUM_SAMPLES=100
"""
    setup_env(env_string)  # Call the common setup_env function

def setup_evaluation():
    """Setup the evaluation system files."""
    # Create necessary directories
    for dir_path in ["data/evaluation", "data/results", "scripts"]:
        Path(dir_path).mkdir(parents=True, exist_ok=True)

    # Create evaluation script
    with open("scripts/evaluate_models.py", "w") as f:
        f.write("""#!/usr/bin/env python3.11
import json
import os
from pathlib import Path
from typing import List, Dict
import torch
import evaluate
import nltk
import pandas as pd
import requests
from dotenv import load_dotenv
from datetime import datetime

load_dotenv()

class ModelEvaluator:
    def __init__(self):
        self.models = eval(os.getenv("MODELS"))
        self.metrics = eval(os.getenv("METRICS"))
        self.batch_size = int(os.getenv("BATCH_SIZE"))
        self.results_path = Path(os.getenv("RESULTS_PATH"))
        
        # Initialize metrics
        self.rouge = evaluate.load('rouge')
        self.bleu = evaluate.load('sacrebleu')
        nltk.download('punkt')
    
    def evaluate_model(self, model_name: str, test_data: List[Dict]) -> Dict:
        \"\"\"Evaluate a single model on test data.\"\"\"
        print(f"Evaluating {model_name}...")
        results = {metric: [] for metric in self.metrics}
        
        for batch_start in range(0, len(test_data), self.batch_size):
            batch = test_data[batch_start:batch_start + self.batch_size]
            
            # Get model predictions
            predictions = self._get_predictions(model_name, batch)
            
            # Calculate metrics
            for metric in self.metrics:
                if metric == "rouge":
                    scores = self.rouge.compute(
                        predictions=predictions,
                        references=[item["output"] for item in batch]
                    )
                    results[metric].extend([scores["rouge1"]] * len(batch))
                
                elif metric == "bleu":
                    scores = self.bleu.compute(
                        predictions=predictions,
                        references=[[item["output"]] for item in batch]
                    )
                    results[metric].extend([scores["score"]] * len(batch))
                
                elif metric == "exact_match":
                    for pred, ref in zip(predictions, [item["output"] for item in batch]):
                        results[metric].append(1.0 if pred.strip() == ref.strip() else 0.0)
                
                elif metric == "semantic_sim":
                    # Use model to calculate semantic similarity
                    for pred, ref in zip(predictions, [item["output"] for item in batch]):
                        similarity = self._calculate_semantic_similarity(pred, ref)
                        results[metric].append(similarity)
        
        # Average results
        return {metric: sum(scores)/len(scores) for metric, scores in results.items()}
    
    def _get_predictions(self, model_name: str, batch: List[Dict]) -> List[str]:
        \"\"\"Get model predictions for a batch of inputs.\"\"\"
        predictions = []
        
        for item in batch:
            # Format prompt
            prompt = f"### Instruction: {item['instruction']}\\n"
            if item.get('input'):
                prompt += f"### Input: {item['input']}\\n"
            prompt += "### Response:"
            
            # Query model
            response = requests.post(
                "http://localhost:11434/api/generate",
                json={
                    "model": model_name,
                    "prompt": prompt
                }
            )
            
            predictions.append(response.json()["response"])
        
        return predictions
    
    def _calculate_semantic_similarity(self, text1: str, text2: str) -> float:
        \"\"\"Calculate semantic similarity between two texts.\"\"\"
        # Use model embeddings to calculate similarity
        response = requests.post(
            "http://localhost:11434/api/embeddings",
            json={
                "model": "codellama",
                "prompt": text1
            }
        )
        emb1 = torch.tensor(response.json()["embedding"])
        
        response = requests.post(
            "http://localhost:11434/api/embeddings",
            json={
                "model": "codellama",
                "prompt": text2
            }
        )
        emb2 = torch.tensor(response.json()["embedding"])
        
        return float(torch.nn.functional.cosine_similarity(emb1, emb2, dim=0))

def main():
<<<<<<< HEAD
=======
    # Load test data
    eval_data_path = Path(os.getenv("EVAL_DATA_PATH"))
    test_data = []
    for json_file in eval_data_path.glob("*.json"):
        with open(json_file) as f:
            data = json.load(f)
            if isinstance(data, list):
                test_data.extend(data)
            else:
                test_data.append(data)
    
    # Limit samples if specified
    num_samples = int(os.getenv("NUM_SAMPLES"))
    if num_samples > 0:
        test_data = test_data[:num_samples]
    
    # Initialize evaluator
    evaluator = ModelEvaluator()
    
    # Evaluate each model
    results = {}
    for model in evaluator.models:
        results[model] = evaluator.evaluate_model(model, test_data)
    
    # Save results
    timestamp = datetime.now().strftime("%Y%m%d_%H%M%S")
    results_file = evaluator.results_path / f"eval_results_{timestamp}.json"
    with open(results_file, "w") as f:
        json.dump(results, f, indent=2)
    
    # Generate report
    df = pd.DataFrame(results).round(4)
    print("\\nEvaluation Results:\\n")
    print(df)
    
    # Save report
    report_file = evaluator.results_path / f"eval_report_{timestamp}.md"
    with open(report_file, "w") as f:
        f.write("# Model Evaluation Report\\n\\n")
        f.write(f"Date: {datetime.now().strftime('%Y-%m-%d %H:%M:%S')}\\n\\n")
        f.write("## Results\\n\\n")
        f.write(df.to_markdown())
        f.write("\\n\\n## Metrics Description\\n\\n")
        f.write("- ROUGE: Measures overlap of n-grams between prediction and reference\\n")
        f.write("- BLEU: Measures translation quality between prediction and reference\\n")
        f.write("- Exact Match: Percentage of predictions that exactly match references\\n")
        f.write("- Semantic Similarity: Cosine similarity between prediction and reference embeddings\\n")

if __name__ == "__main__":
    main()
""")

    # Create example test data
    example_data = [
        {
            "instruction": "What is the capital of France?",
            "output": "The capital of France is Paris."
        },
        {
            "instruction": "Write a function to check if a number is prime.",
            "input": "n = 17",
            "output": "def is_prime(n):\\n    if n < 2:\\n        return False\\n    for i in range(2, int(n ** 0.5) + 1):\\n        if n % i == 0:\\n            return False\\n    return True"
        }
    ]

    with open("data/evaluation/example_test.json", "w") as f:
        json.dump(example_data, f, indent=2)

def main():
>>>>>>> 823f4ef1
    parser = argparse.ArgumentParser(description="Setup model evaluation suite")
    parser.add_argument("--models", nargs="+", default=["codellama", "llama2", "mistral"],
                      help="Models to evaluate (default: codellama llama2 mistral)")
    args = parser.parse_args()

    print("Setting up model evaluation suite...")

    # Check and install requirements
    check_requirements()

    # Setup environment
<<<<<<< HEAD
    setup_env_evaluation()
    
=======
    setup_env()

>>>>>>> 823f4ef1
    # Setup evaluation system
    setup_evaluation()

    print(f"""
Setup complete! To evaluate models:

1. Prepare your test data:
   - Add JSON files to data/evaluation/
   - Format: {{"instruction": "task", "input": "optional input", "output": "expected output"}}
   - See example_test.json for reference

2. Start the models you want to evaluate:
   {' && '.join(f'ollama run {model}' for model in args.models)}

3. Run evaluation:
   python scripts/evaluate_models.py

The system will:
- Load your test dataset
- Evaluate each model using multiple metrics:
  * ROUGE (text overlap)
  * BLEU (translation quality)
  * Exact Match
  * Semantic Similarity
- Generate detailed reports in data/results/

Tips:
- Adjust settings in .env file
- Use NUM_SAMPLES to limit test size
- Add custom metrics in evaluate_models.py
- Compare results across different model versions
""")

if __name__ == "__main__":
    main()<|MERGE_RESOLUTION|>--- conflicted
+++ resolved
@@ -27,20 +27,9 @@
         print(f"Installing missing packages: {', '.join(missing)}")
         subprocess.check_call([sys.executable, "-m", "pip", "install"] + missing)
 
-<<<<<<< HEAD
 def setup_env_evaluation():
     """Setup environment for evaluation."""
     env_string = """# Evaluation Settings
-=======
-def setup_env():
-    """Setup environment configuration."""
-    env_path = Path(".env")
-
-    if not env_path.exists():
-        print("Creating .env file...")
-        with open(env_path, "w") as f:
-            f.write("""# Evaluation Settings
->>>>>>> 823f4ef1
 MODELS=["codellama", "llama2", "mistral"]
 EVAL_DATA_PATH=./data/evaluation
 RESULTS_PATH=./data/results
@@ -173,78 +162,6 @@
         return float(torch.nn.functional.cosine_similarity(emb1, emb2, dim=0))
 
 def main():
-<<<<<<< HEAD
-=======
-    # Load test data
-    eval_data_path = Path(os.getenv("EVAL_DATA_PATH"))
-    test_data = []
-    for json_file in eval_data_path.glob("*.json"):
-        with open(json_file) as f:
-            data = json.load(f)
-            if isinstance(data, list):
-                test_data.extend(data)
-            else:
-                test_data.append(data)
-    
-    # Limit samples if specified
-    num_samples = int(os.getenv("NUM_SAMPLES"))
-    if num_samples > 0:
-        test_data = test_data[:num_samples]
-    
-    # Initialize evaluator
-    evaluator = ModelEvaluator()
-    
-    # Evaluate each model
-    results = {}
-    for model in evaluator.models:
-        results[model] = evaluator.evaluate_model(model, test_data)
-    
-    # Save results
-    timestamp = datetime.now().strftime("%Y%m%d_%H%M%S")
-    results_file = evaluator.results_path / f"eval_results_{timestamp}.json"
-    with open(results_file, "w") as f:
-        json.dump(results, f, indent=2)
-    
-    # Generate report
-    df = pd.DataFrame(results).round(4)
-    print("\\nEvaluation Results:\\n")
-    print(df)
-    
-    # Save report
-    report_file = evaluator.results_path / f"eval_report_{timestamp}.md"
-    with open(report_file, "w") as f:
-        f.write("# Model Evaluation Report\\n\\n")
-        f.write(f"Date: {datetime.now().strftime('%Y-%m-%d %H:%M:%S')}\\n\\n")
-        f.write("## Results\\n\\n")
-        f.write(df.to_markdown())
-        f.write("\\n\\n## Metrics Description\\n\\n")
-        f.write("- ROUGE: Measures overlap of n-grams between prediction and reference\\n")
-        f.write("- BLEU: Measures translation quality between prediction and reference\\n")
-        f.write("- Exact Match: Percentage of predictions that exactly match references\\n")
-        f.write("- Semantic Similarity: Cosine similarity between prediction and reference embeddings\\n")
-
-if __name__ == "__main__":
-    main()
-""")
-
-    # Create example test data
-    example_data = [
-        {
-            "instruction": "What is the capital of France?",
-            "output": "The capital of France is Paris."
-        },
-        {
-            "instruction": "Write a function to check if a number is prime.",
-            "input": "n = 17",
-            "output": "def is_prime(n):\\n    if n < 2:\\n        return False\\n    for i in range(2, int(n ** 0.5) + 1):\\n        if n % i == 0:\\n            return False\\n    return True"
-        }
-    ]
-
-    with open("data/evaluation/example_test.json", "w") as f:
-        json.dump(example_data, f, indent=2)
-
-def main():
->>>>>>> 823f4ef1
     parser = argparse.ArgumentParser(description="Setup model evaluation suite")
     parser.add_argument("--models", nargs="+", default=["codellama", "llama2", "mistral"],
                       help="Models to evaluate (default: codellama llama2 mistral)")
@@ -256,13 +173,8 @@
     check_requirements()
 
     # Setup environment
-<<<<<<< HEAD
     setup_env_evaluation()
     
-=======
-    setup_env()
-
->>>>>>> 823f4ef1
     # Setup evaluation system
     setup_evaluation()
 
