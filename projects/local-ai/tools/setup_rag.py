--- conflicted
+++ resolved
@@ -26,20 +26,9 @@
         print(f"Installing missing packages: {', '.join(missing)}")
         subprocess.check_call([sys.executable, "-m", "pip", "install"] + missing)
 
-<<<<<<< HEAD
 def setup_env_rag():
     """Setup environment for RAG."""
     env_string = """# RAG Settings
-=======
-def setup_env():
-    """Setup environment configuration."""
-    env_path = Path(".env")
-
-    if not env_path.exists():
-        print("Creating .env file...")
-        with open(env_path, "w") as f:
-            f.write("""# RAG Settings
->>>>>>> 823f4ef1
 OLLAMA_API_URL=http://localhost:11434/v1
 EMBEDDINGS_MODEL=all-MiniLM-L6-v2
 VECTOR_DB_PATH=./data/vectordb
@@ -157,13 +146,8 @@
     check_requirements()
 
     # Setup environment
-<<<<<<< HEAD
     setup_env_rag()
     
-=======
-    setup_env()
-
->>>>>>> 823f4ef1
     # Setup RAG system
     setup_rag()
 
